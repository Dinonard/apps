--- conflicted
+++ resolved
@@ -2,11 +2,7 @@
 // SPDX-License-Identifier: Apache-2.0
 
 import type { SubmittableExtrinsic } from '@polkadot/api/types';
-<<<<<<< HEAD
-import type { DeriveBalancesAll, DeriveDemocracyLock, DeriveStakingAccount } from '@polkadot/api-derive/types';
-=======
-import type { DeriveDemocracyLock } from '@polkadot/api-derive/types';
->>>>>>> 1d334780
+import type { DeriveDemocracyLock, DeriveStakingAccount } from '@polkadot/api-derive/types';
 import type { Ledger } from '@polkadot/hw-ledger';
 import type { ActionStatus } from '@polkadot/react-components/Status/types';
 import type { ThemeDef } from '@polkadot/react-components/types';
@@ -110,12 +106,8 @@
   const api = useApi();
   const { getLedger } = useLedger();
   const bestNumber = useBestNumber();
-<<<<<<< HEAD
-  const balancesAll = useCall<DeriveBalancesAll>(api.api.derive.balances?.all, [address]);
+  const balancesAll = useBalancesAll(address);
   const stakingInfo = useCall<DeriveStakingAccount>(api.api.derive.staking?.account, [address]);
-=======
-  const balancesAll = useBalancesAll(address);
->>>>>>> 1d334780
   const democracyLocks = useCall<DeriveDemocracyLock[]>(api.api.derive.democracy?.locks, [address]);
   const recoveryInfo = useCall<RecoveryConfig | null>(api.api.query.recovery?.recoverable, [address], transformRecovery);
   const multiInfos = useMultisigApprovals(address);
