// Copyright 2017-2021 @polkadot/page-accounts authors & contributors
// SPDX-License-Identifier: Apache-2.0

import type { DeriveBalancesAll, DeriveStakingAccount } from '@polkadot/api-derive/types';

import BN from 'bn.js';

import { UseAccounts } from '@polkadot/react-hooks/useAccounts';
import { balanceOf } from '@polkadot/test-support/creation/balance';

/**
 * Account input test data
 */
export interface ArrangedAccount {
  _id: string,
  freeBalance?: number;
  reservedBalance?: number;
}

export type BalancesMap = { [address: string]: DeriveBalancesAll[] };

export const emptyAccounts: UseAccounts = {
  allAccounts: [],
  allAccountsHex: [],
  areAccountsLoaded: true,
  hasAccounts: false,
  isAccount: () => true
};

// here it's extremely hard to reconstruct the entire DeriveBalancesAll upfront, so we incrementally add properties
// instead along the way; thus the need to tell the tsc we know what we are doing here
// eslint-disable-next-line @typescript-eslint/no-unsafe-assignment
export const someBalances: DeriveBalancesAll = {
  accountNonce: new BN(1),
  additional: [],
  availableBalance: balanceOf('700000000000'),
  freeBalance: balanceOf('1000000000000'),
  lockedBalance: balanceOf('300000000000'),
  lockedBreakdown: [],
  reservedBalance: balanceOf(0)
} as any;

// here it's extremely hard to reconstruct the entire DeriveStakingAccount upfront,
// so we set just the properties that we use in page-accounts
export const someStakingAccount: DeriveStakingAccount = {
  accountId: null as any, // eslint-disable-line no-alert, @typescript-eslint/no-unsafe-assignment
  controllerId: null as any, // eslint-disable-line no-alert, @typescript-eslint/no-unsafe-assignment
  exposure: null as any, // eslint-disable-line no-alert, @typescript-eslint/no-unsafe-assignment
  nextSessionIds: [],
  nominators: [],
  redeemable: balanceOf('300000000'),
  rewardDestination: null as any, // eslint-disable-line no-alert, @typescript-eslint/no-unsafe-assignment
  sessionIds: [],
  stakingLedger: { // eslint-disable-line no-alert, @typescript-eslint/no-unsafe-assignment
    active: {
      unwrap: () => new BN('700000000')
    }
  } as any,
  stashId: null as any, // eslint-disable-line no-alert, @typescript-eslint/no-unsafe-assignment
  unlocking: [
    {
      remainingEras: new BN('1000000000'),
      value: balanceOf('1000000000')
    },
    {
      remainingEras: new BN('2000000000'),
      value: balanceOf('2000000000')
    },
    {
      remainingEras: new BN('3000000000'),
      value: balanceOf('3000000000')
    }
  ],
  validatorPrefs: null as any // eslint-disable-line no-alert, @typescript-eslint/no-unsafe-assignment
};

class MockAccountHooks {
  public useAccounts: UseAccounts = emptyAccounts;

<<<<<<< HEAD
  public accountsBalancesMap: BalancesMap = {};
=======
  public accountBalances: DeriveBalancesAll = someBalances;
  public accountInfo: DeriveStakingAccount = someStakingAccount;
>>>>>>> a8d15cf4

  public nonce: BN = new BN(1);

  public setAccounts (accounts: ArrangedAccount[]): void {
    this.useAccounts = {
      allAccounts: accounts.map((account) => account._id),
      allAccountsHex: [],
      areAccountsLoaded: true,
      hasAccounts: accounts && accounts.length !== 0,
      isAccount: () => true
    };

    for (let accountIdx = 0; accountIdx < accounts.length; accountIdx++) {
      const account = accounts[accountIdx];

      // eslint-disable-next-line @typescript-eslint/no-unsafe-assignment
      this.accountsBalancesMap[account._id] = {
        accountNonce: new BN(1),
        additional: [],
        freeBalance: balanceOf(account.freeBalance || 0),
        lockedBreakdown: [],
        reservedBalance: balanceOf(account.reservedBalance || 0)
      } as any;
    }
  }
}

export const mockAccountHooks = new MockAccountHooks();<|MERGE_RESOLUTION|>--- conflicted
+++ resolved
@@ -77,12 +77,9 @@
 class MockAccountHooks {
   public useAccounts: UseAccounts = emptyAccounts;
 
-<<<<<<< HEAD
-  public accountsBalancesMap: BalancesMap = {};
-=======
   public accountBalances: DeriveBalancesAll = someBalances;
   public accountInfo: DeriveStakingAccount = someStakingAccount;
->>>>>>> a8d15cf4
+  public accountsBalancesMap: BalancesMap = {};
 
   public nonce: BN = new BN(1);
 
