--- conflicted
+++ resolved
@@ -35,12 +35,7 @@
 }));
 
 jest.mock('@polkadot/react-hooks/useBalancesAll', () => ({
-<<<<<<< HEAD
   useBalancesAll: (address: string) => mockAccountHooks.accountsBalancesMap[address]
-=======
-  // eslint-disable-next-line @typescript-eslint/no-unused-vars
-  useBalancesAll: (address: string) => mockAccountHooks.accountBalances
->>>>>>> a8d15cf4
 }));
 
 jest.mock('@polkadot/react-hooks/useStakingInfo', () => ({
@@ -55,13 +50,8 @@
 export class AccountsPage {
   private renderResult?: RenderResult
 
-<<<<<<< HEAD
-  renderPage (accounts: ArrangedAccount[]) {
+  renderPage (accounts: ArrangedAccount[]): void {
     mockAccountHooks.setAccounts(accounts);
-=======
-  renderPage (accounts: ArrangedAccount[]): void {
-    mockAccountHooks.setAccounts(accounts.map((account) => account.id));
->>>>>>> a8d15cf4
     const mockApi: ApiProps = {
       api: {
         derive: {
