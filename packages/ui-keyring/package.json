--- conflicted
+++ resolved
@@ -12,13 +12,8 @@
   },
   "dependencies": {
     "@babel/runtime": "^7.0.0-beta.47",
-<<<<<<< HEAD
-    "@polkadot/ui-react": "^0.17.7",
+    "@polkadot/ui-react": "^0.17.8",
     "@polkadot/util-keyring": "^0.22.9",
-=======
-    "@polkadot/ui-react": "^0.17.8",
-    "@polkadot/util-keyring": "^0.22.8",
->>>>>>> c83c37cf
     "store": "^2.0.12"
   },
   "peerDependencies": {
