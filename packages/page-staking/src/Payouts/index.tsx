// Copyright 2017-2021 @polkadot/app-staking authors & contributors
// SPDX-License-Identifier: Apache-2.0

import type { TFunction } from 'i18next';
import type { DeriveStakerReward } from '@polkadot/api-derive/types';
import type { StakerState } from '@polkadot/react-hooks/types';
import type { PayoutStash, PayoutValidator } from './types';

import BN from 'bn.js';
import React, { useEffect, useMemo, useRef, useState } from 'react';
import styled from 'styled-components';

import { ApiPromise } from '@polkadot/api';
import { Button, Table, ToggleGroup } from '@polkadot/react-components';
import { useApi, useCall, useOwnEraRewards } from '@polkadot/react-hooks';
import { FormatBalance } from '@polkadot/react-query';
import { BN_THREE } from '@polkadot/util';

import ElectionBanner from '../ElectionBanner';
import { useTranslation } from '../translate';
import PayButton from './PayButton';
import Stash from './Stash';
import Validator from './Validator';

interface Props {
  className?: string;
  isInElection?: boolean;
  ownValidators: StakerState[];
}

interface Available {
  stashAvail?: BN | null;
  stashes?: PayoutStash[];
  valAvail?: BN | null;
  valTotal?: BN | null;
  validators?: PayoutValidator[];
}

interface EraSelection {
  value: number;
  text: string;
}

const DAY_SECS = new BN(1000 * 60 * 60 * 24);

function groupByValidator (allRewards: Record<string, DeriveStakerReward[]>): PayoutValidator[] {
  return Object
    .entries(allRewards)
    .reduce((grouped: PayoutValidator[], [stashId, rewards]): PayoutValidator[] => {
      rewards
        .forEach((reward): void => {
          Object
            .entries(reward.validators)
            .forEach(([validatorId, { total, value }]): void => {
              const entry = grouped.find((entry) => entry.validatorId === validatorId);

              if (entry) {
                const eraEntry = entry.eras.find((entry) => entry.era.eq(reward.era));

                if (eraEntry) {
                  eraEntry.stashes[stashId] = value;
                } else {
                  entry.eras.push({
                    era: reward.era,
                    stashes: { [stashId]: value }
                  });
                }

                entry.available = entry.available.add(value);
                entry.total = entry.total.add(total);
              } else {
                grouped.push({
                  available: value,
                  eras: [{
                    era: reward.era,
                    stashes: { [stashId]: value }
                  }],
                  total,
                  validatorId
                });
              }
            });
        });

      return grouped;
    }, [])
    .sort((a, b) => b.available.cmp(a.available));
}

function extractStashes (allRewards: Record<string, DeriveStakerReward[]>): PayoutStash[] {
  return Object
    .entries(allRewards)
    .map(([stashId, rewards]): PayoutStash => ({
      available: rewards.reduce((result, { validators }) =>
        Object.values(validators).reduce((result, { value }) =>
          result.iadd(value), result), new BN(0)
      ),
      rewards,
      stashId
    }))
    .filter(({ available }) => !available.isZero())
    .sort((a, b) => b.available.cmp(a.available));
}

function getAvailable (allRewards: Record<string, DeriveStakerReward[]> | null | undefined): Available {
  if (allRewards) {
    const stashes = extractStashes(allRewards);
    const validators = groupByValidator(allRewards);
    const stashAvail = stashes.length
      ? stashes.reduce<BN>((a, { available }) => a.iadd(available), new BN(0))
      : null;
    const [valAvail, valTotal] = validators.length
      ? validators.reduce<[BN, BN]>(([a, t], { available, total }) => [a.iadd(available), t.iadd(total)], [new BN(0), new BN(0)])
      : [null, null];

    return {
      stashAvail,
      stashes,
      valAvail,
      valTotal,
      validators
    };
  }

  return {};
}

function getOptions (api: ApiPromise, eraLength: BN | undefined, historyDepth: BN | undefined, t: TFunction): EraSelection[] {
  if (!eraLength || !historyDepth) {
    return [{ text: '', value: 0 }];
  }

  const blocksPerDay = DAY_SECS.div(
    api.consts.babe?.expectedBlockTime ||
    api.consts.timestamp?.minimumPeriod.muln(2) ||
    new BN(6000)
  );
  const maxBlocks = eraLength.mul(historyDepth);
  const eraSelection: EraSelection[] = [];
  const days = new BN(2);

  while (true) {
    const dayBlocks = blocksPerDay.mul(days);

    if (dayBlocks.gte(maxBlocks)) {
      break;
    }

    eraSelection.push({
      text: t<string>('{{days}} days', { replace: { days: days.toString() } }),
      value: dayBlocks.div(eraLength).toNumber()
    });

    days.imul(BN_THREE);
  }

  eraSelection.push({
    text: t<string>('Max, {{eras}} eras', { replace: { eras: historyDepth.toNumber() } }),
    value: historyDepth.toNumber()
  });

  return eraSelection;
}

function Payouts ({ className = '', isInElection, ownValidators }: Props): React.ReactElement<Props> {
  const { t } = useTranslation();
  const { api } = useApi();
<<<<<<< HEAD
  const hasOwnValidators = useMemo(() => ownValidators.length !== 0, [ownValidators]);
  const [myStashesIndex, setMyStashesIndex] = useState(() => hasOwnValidators ? 0 : 1);

  useEffect(() => {
    setMyStashesIndex(hasOwnValidators ? 0 : 1);
  }, [api, hasOwnValidators]);

=======
  const [hasOwnValidators] = useState(() => ownValidators.length !== 0);
  const [myStashesIndex, setMyStashesIndex] = useState(() => hasOwnValidators ? 0 : 1);
>>>>>>> 3e6efe7e
  const [eraSelectionIndex, setEraSelectionIndex] = useState(0);
  const eraLength = useCall<BN>(api.derive.session.eraLength);
  const historyDepth = useCall<BN>(api.query.staking.historyDepth);

  const eraSelection = useMemo(
    () => getOptions(api, eraLength, historyDepth, t),
    [api, eraLength, historyDepth, t]
  );

  const { allRewards, isLoadingRewards } = useOwnEraRewards(eraSelection[eraSelectionIndex].value, myStashesIndex ? undefined : ownValidators);

  const { stashAvail, stashes, valAvail, validators } = useMemo(
    () => getAvailable(allRewards),
    [allRewards]
  );

  const headerStashes = useMemo(() => [
    [myStashesIndex ? t('payout/stash') : t('overall/validator'), 'start', 2],
    [t('eras'), 'start'],
    [myStashesIndex ? t('own') : t('total')],
    [('remaining')],
    [undefined, undefined, 3]
  ], [myStashesIndex, t]);

  const headerValidatorsRef = useRef([
    [t('payout/validator'), 'start', 2],
    [t('eras'), 'start'],
    [t('own')],
    [('remaining')],
    [undefined, undefined, 3]
  ]);

  const valOptions = useMemo(() => [
    { isDisabled: !hasOwnValidators, text: t('My validators'), value: 'val' },
    { text: t('My stashes'), value: 'all' }
  ], [hasOwnValidators, t]);

  const footerStash = useMemo(() => (
    <tr>
      <td colSpan={3} />
      <td className='number'>
        {stashAvail && <FormatBalance value={stashAvail} />}
      </td>
      <td colSpan={4} />
    </tr>
  ), [stashAvail]);

  const footerVal = useMemo(() => (
    <tr>
      <td colSpan={3} />
      <td className='number'>
        {valAvail && <FormatBalance value={valAvail} />}
      </td>
      <td colSpan={4} />
    </tr>
  ), [valAvail]);

  return (
    <div className={className}>
      <Button.Group>
        <ToggleGroup
          onChange={setEraSelectionIndex}
          options={eraSelection}
          value={eraSelectionIndex}
        />
        <ToggleGroup
          onChange={setMyStashesIndex}
          options={valOptions}
          value={myStashesIndex}
        />
        <PayButton
          isAll
          isDisabled={isInElection}
          payout={validators}
        />
      </Button.Group>
      <ElectionBanner isInElection={isInElection} />
      {!isLoadingRewards && !stashes?.length && (
        <article className='warning centered'>
          <p>{t('Payouts of rewards for a validator can be initiated by any account. This means that as soon as a validator or nominator requests a payout for an era, all the nominators for that validator will be rewarded. Each user does not need to claim individually and the suggestion is that validators should claim rewards for everybody as soon as an era ends.')}</p>
          <p>{t('If you have not claimed rewards straight after the end of the era, the validator is in the active set and you are seeing no rewards, this would mean that the reward payout transaction was made by another account on your behalf. Always check your favorite explorer to see any historic payouts made to your accounts.')}</p>
        </article>
      )}
      <Table
        empty={!isLoadingRewards && stashes && (
          myStashesIndex
            ? t<string>('No pending payouts for your stashes')
            : t<string>('No pending payouts for your validators')
        )}
        emptySpinner={t<string>('Retrieving info for the selected eras, this will take some time')}
        footer={footerStash}
        header={headerStashes}
        isFixed
      >
        {!isLoadingRewards && stashes?.map((payout): React.ReactNode => (
          <Stash
            key={payout.stashId}
            payout={payout}
          />
        ))}
      </Table>
      {(myStashesIndex === 1) && !isLoadingRewards && validators && (validators.length !== 0) && (
        <Table
          footer={footerVal}
          header={headerValidatorsRef.current}
          isFixed
        >
          {!isLoadingRewards && validators.filter(({ available }) => !available.isZero()).map((payout): React.ReactNode => (
            <Validator
              isDisabled={isInElection}
              key={payout.validatorId}
              payout={payout}
            />
          ))}
        </Table>
      )}
    </div>
  );
}

export default React.memo(styled(Payouts)`
  .payout-eras {
    padding-left: 0.25rem;
    vertical-align: middle;

    span {
      white-space: nowrap;
    }
  }
`);<|MERGE_RESOLUTION|>--- conflicted
+++ resolved
@@ -165,7 +165,6 @@
 function Payouts ({ className = '', isInElection, ownValidators }: Props): React.ReactElement<Props> {
   const { t } = useTranslation();
   const { api } = useApi();
-<<<<<<< HEAD
   const hasOwnValidators = useMemo(() => ownValidators.length !== 0, [ownValidators]);
   const [myStashesIndex, setMyStashesIndex] = useState(() => hasOwnValidators ? 0 : 1);
 
@@ -173,10 +172,6 @@
     setMyStashesIndex(hasOwnValidators ? 0 : 1);
   }, [api, hasOwnValidators]);
 
-=======
-  const [hasOwnValidators] = useState(() => ownValidators.length !== 0);
-  const [myStashesIndex, setMyStashesIndex] = useState(() => hasOwnValidators ? 0 : 1);
->>>>>>> 3e6efe7e
   const [eraSelectionIndex, setEraSelectionIndex] = useState(0);
   const eraLength = useCall<BN>(api.derive.session.eraLength);
   const historyDepth = useCall<BN>(api.query.staking.historyDepth);
